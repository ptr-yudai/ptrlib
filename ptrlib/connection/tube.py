# coding: utf-8
<<<<<<< HEAD
from typing import Any, Optional, Tuple, Union, overload
=======
import subprocess
from typing import Any, Optional, Tuple, Union, overload
try:
    from typing import Literal
except:
    from typing_extensions import Literal
>>>>>>> 97506da5
from ptrlib.binary.encoding import *
from ptrlib.console.color import Color
from abc import ABCMeta, abstractmethod
import re
import sys
import threading
import time
from logging import getLogger

logger = getLogger(__name__)


class Tube(metaclass=ABCMeta):
    def __init__(self):
        self.buf = b''

    @abstractmethod
    def _settimeout(self, timeout: Optional[Union[int, float]]):
        pass

    @abstractmethod
    def _recv(self, size: int, timeout: Union[int, float]) -> Optional[bytes]:
        """Receive raw data

        Receive raw data of maximum `size` bytes length through the socket.

        Args:
            size    (int): The data size to receive
            timeout (int): Timeout (in second)

        Returns:
            bytes: The received data
        """
        pass

    def unget(self, data: Union[str, bytes]):
        if isinstance(data, str):
            data = str2bytes(data)
        self.buf = data + self.buf

    def recv(self, size: int=4096, timeout: Optional[Union[int, float]]=None) -> bytes:
        """Receive raw data with buffering

        Receive raw data of maximum `size` bytes length through the socket.

        Args:
            size    (int): The data size to receive
            timeout (int): Timeout (in second)

        Returns:
            bytes: The received data
        """
        self._settimeout(timeout)
        if not self.buf:
            data = self._recv(size, timeout=-1)
            if data is not None:
                self.buf += data

        data, self.buf = self.buf[:size], self.buf[size:]
        return data

    def recvonce(self, size: int, timeout: Optional[Union[int, float]]=None) -> bytes:
        """Receive raw data with buffering

        Receive raw data of size `size` bytes length through the socket.

        Args:
            size    (int): The data size to receive
            timeout (int): Timeout (in second)

        Returns:
            bytes: The received data
        """
        self._settimeout(timeout)
        data = b''
        while len(data) < size:
            data += self.recv(size - len(data))

        if len(data) > size:
            self.unget(data[size:])
        return data[:size]


<<<<<<< HEAD
    def recvuntil(self, delim: Union[str, bytes], size: int=4096, timeout: Optional[Union[int, float]]=None, drop: bool=False, lookahead: bool=False) -> bytes:
=======
    def recvuntil(self, delim: Union[str, bytes], size: int=4096, timeout: Optional[Union[int, float]]=None) -> bytes:
>>>>>>> 97506da5
        """Receive raw data until `delim` comes

        Args:
            size (int)   : The data size to receive at once
            delim (bytes): The delimiter bytes
            timeout (int): Timeout (in second)

        Returns:
            bytes: The received data
        """
        if isinstance(delim, str):
            delim = str2bytes(delim)
        data = b''

        self._settimeout(timeout)
        while data.find(delim) == -1:
            data += self.recv(size, -1)

        found_pos = data.find(delim)
        result_len = found_pos if drop else found_pos + len(delim)
        consumed_len = found_pos if lookahead else found_pos + len(delim)
        self.unget(data[consumed_len:])
        return data[:result_len]

    def recvline(self, size: int=4096, timeout: Optional[Union[int, float]]=None, drop: bool=True) -> bytes:
        line = self.recvuntil(b'\n', size, timeout)
        if drop:
            return line.rstrip()
        return line

    def recvlineafter(self, delim: Union[str, bytes], size: int=4096, timeout: Optional[Union[int, float]]=None, drop: bool=True) -> bytes:
        self.recvuntil(delim, size, timeout)
        return self.recvline(size, timeout, drop)

    # TODO: proper typing
    @overload
    def recvregex(self, regex: Union[str, bytes], size: int=4096, discard: Literal[True]=True, timeout: Optional[Union[int, float]]=None) -> bytes: ...

    @overload
    def recvregex(self, regex: Union[str, bytes], size: int=4096, discard: Literal[False]=False, timeout: Optional[Union[int, float]]=None) -> Tuple[bytes, bytes]: ...

    def recvregex(self, regex: Union[str, bytes], size: int=4096, discard: bool=True, timeout: Optional[Union[int, float]]=None) -> Union[bytes, Tuple[bytes, bytes]]:
        """Receive until a pattern comes

        Receive data until a specified regex pattern matches.

        Args:
            regex (bytes): Regex
            size (int)   : Size to read at once
            timeout (int): Timeout (in second)

        Returns:
            tuple: If the given regex has multiple patterns to find,
                   it returns all matches. Otherwise, it returns the
                   match string. If discard is false, it also returns
                   all data received so far along with the matches.
        """
        if not isinstance(regex, bytes):
            regex = str2bytes(regex)

        p = re.compile(regex)
        data = b''

        self._settimeout(timeout)
        r = None
        while r is None:
            r = p.search(data)
            data += self.recv(size, timeout=-1)

        pos = r.end()
        self.unget(data[pos:])

        group = r.group()
        groups = r.groups()
        if groups:
            if discard:
                return groups
            else:
                return groups, data[:pos]
        else:
            if discard:
                return group
            else:
                return group, data[:pos]

    @abstractmethod
    def send(self, data: bytes):
        pass

    @abstractmethod
    def _socket(self) -> Optional[Any]:
        pass

    def sendline(self, data: Union[str, bytes], timeout: Optional[Union[int, float]]=None):
        """Send a line

        Send a line of data.

        Args:
            data (bytes) : Data to send
            timeout (int): Timeout (in second)
        """
        if isinstance(data, str):
            data = str2bytes(data)
        elif isinstance(data, int):
            data = str(data).encode()

        self.send(data + b'\n')

    def sendafter(self, delim: Union[str, bytes], data: Union[str, bytes, int], timeout: Optional[Union[int, float]]=None):
        """Send raw data after a deliminater

        Send raw data after `delim` is received.

        Args:
            delim (bytes): The deliminater
            data (bytes) : Data to send
            timeout (int): Timeout (in second)

        Returns:
            bytes: Received bytes before `delim` comes.
        """
        if isinstance(data, str):
            data = str2bytes(data)
        elif isinstance(data, int):
            data = str(data).encode()

        recv_data = self.recvuntil(delim, timeout=timeout)
        self.send(data)

        return recv_data

    def sendlineafter(self, delim: Union[str, bytes], data: Union[str, bytes, int], timeout: Optional[Union[int, float]]=None) -> bytes:
        """Send raw data after a deliminater

        Send raw data with newline after `delim` is received.

        Args:
            delim (bytes): The deliminater
            data (bytes) : Data to send
            timeout (int): Timeout (in second)

        Returns:
            bytes: Received bytes before `delim` comes.
        """
        if isinstance(data, str):
            data = str2bytes(data)
        elif isinstance(data, int):
            data = str(data).encode()

        recv_data = self.recvuntil(delim, timeout=timeout)
        self.sendline(data, timeout=timeout)

        return recv_data

    def sh(self, timeout: Optional[Union[int, float]]=None):
        """Alias for interactive
        """
        self.interactive(timeout)

    def interactive(self, timeout: Optional[Union[int, float]]=None):
        """Interactive mode
        """
        def thread_recv():
            while not flag.isSet():
                try:
                    data = self.recv(size=4096, timeout=0.1)
                    if data is not None:
                        sys.stdout.write(bytes2str(data))
                        sys.stdout.flush()
                except TimeoutError:
                    pass
                except EOFError:
                    logger.error("Receiver EOF")
                    break
                except ConnectionAbortedError:
                    logger.error("Receiver EOF")
                    break
                time.sleep(0.1)

        flag = threading.Event()
        th = threading.Thread(target=thread_recv)
        th.setDaemon(True)
        th.start()

        try:
            while not flag.isSet():
                data = input("{bold}{blue}[ptrlib]${end} ".format(
                    bold=Color.BOLD, blue=Color.BLUE, end=Color.END
                ))
                if self._socket() is None:
                    logger.error("Connection already closed")
                    break
                if data is None:
                    flag.set()
                else:
                    try:
                        self.sendline(data)
                    except ConnectionAbortedError:
                        logger.error("Sender EOF")
                        break
                time.sleep(0.1)
        except KeyboardInterrupt:
            flag.set()

        while th.is_alive():
            th.join(timeout = 0.1)
            time.sleep(0.1)

    def __enter__(self):
        return self

    def __exit__(self, e_type, e_value, traceback):
        self.close()

    @abstractmethod
    def is_alive(self) -> bool:
        pass

    @abstractmethod
    def close(self):
        pass

    @abstractmethod
    def shutdown(self, target: Literal['send', 'recv']):
        pass<|MERGE_RESOLUTION|>--- conflicted
+++ resolved
@@ -1,14 +1,10 @@
 # coding: utf-8
-<<<<<<< HEAD
-from typing import Any, Optional, Tuple, Union, overload
-=======
 import subprocess
 from typing import Any, Optional, Tuple, Union, overload
 try:
     from typing import Literal
 except:
     from typing_extensions import Literal
->>>>>>> 97506da5
 from ptrlib.binary.encoding import *
 from ptrlib.console.color import Color
 from abc import ABCMeta, abstractmethod
@@ -92,11 +88,7 @@
         return data[:size]
 
 
-<<<<<<< HEAD
     def recvuntil(self, delim: Union[str, bytes], size: int=4096, timeout: Optional[Union[int, float]]=None, drop: bool=False, lookahead: bool=False) -> bytes:
-=======
-    def recvuntil(self, delim: Union[str, bytes], size: int=4096, timeout: Optional[Union[int, float]]=None) -> bytes:
->>>>>>> 97506da5
         """Receive raw data until `delim` comes
 
         Args:
