--- conflicted
+++ resolved
@@ -1,12 +1,9 @@
 """This package provides Socket class
 """
+import contextlib
 import select
 import socket
-<<<<<<< HEAD
 import ssl as _ssl
-=======
-import contextlib
->>>>>>> 9b0a7337
 from logging import getLogger
 from typing import Optional, Union
 from ptrlib.binary.encoding import bytes2str
@@ -270,7 +267,15 @@
 
     @contextlib.contextmanager
     def out_of_band(self):
-        assert not self._oob_flag
+        """Send OOB packet in this context.
+
+        Examples:
+            ```
+            with sock.out_of_band():
+                sock.send(b"XXY")
+            ```
+        """
+        assert not self._oob_flag, "Already in OOB context"
 
         self._oob_flag = True
         try:
